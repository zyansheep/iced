--- conflicted
+++ resolved
@@ -171,93 +171,18 @@
 //!
 //! [Elm]: https://elm-lang.org/
 //! [The Elm Architecture]: https://guide.elm-lang.org/architecture/
-<<<<<<< HEAD
-
-=======
 #![doc(
     html_logo_url = "https://raw.githubusercontent.com/iced-rs/iced/9ab6923e943f784985e9ef9ca28b10278297225d/docs/logo.svg"
 )]
->>>>>>> 92a699b9
 #![deny(missing_docs)]
 #![deny(missing_debug_implementations)]
 #![deny(unused_results)]
 #![forbid(unsafe_code)]
 #![forbid(rust_2018_idioms)]
 #![cfg_attr(docsrs, feature(doc_cfg))]
-<<<<<<< HEAD
 pub use iced_internal::*;
 
 #[cfg(feature = "dynamic")]
 #[allow(unused_imports)]
 #[allow(clippy::single_component_path_imports)]
-use iced_dynamic;
-=======
-mod application;
-mod element;
-mod error;
-mod result;
-mod sandbox;
-
-pub mod clipboard;
-pub mod executor;
-pub mod keyboard;
-pub mod mouse;
-pub mod settings;
-pub mod widget;
-pub mod window;
-
-#[cfg(all(
-    any(feature = "tokio", feature = "async-std", feature = "smol"),
-    not(target_arch = "wasm32")
-))]
-#[cfg_attr(
-    docsrs,
-    doc(cfg(any(
-        feature = "tokio",
-        feature = "async-std"
-        feature = "smol"
-    )))
-)]
-pub mod time;
-
-#[cfg(all(
-    not(target_arch = "wasm32"),
-    not(feature = "glow"),
-    feature = "wgpu"
-))]
-use iced_winit as runtime;
-
-#[cfg(all(not(target_arch = "wasm32"), feature = "glow"))]
-use iced_glutin as runtime;
-
-#[cfg(all(
-    not(target_arch = "wasm32"),
-    not(feature = "glow"),
-    feature = "wgpu"
-))]
-use iced_wgpu as renderer;
-
-#[cfg(all(not(target_arch = "wasm32"), feature = "glow"))]
-use iced_glow as renderer;
-
-#[cfg(target_arch = "wasm32")]
-use iced_web as runtime;
-
-#[doc(no_inline)]
-pub use widget::*;
-
-pub use application::Application;
-pub use element::Element;
-pub use error::Error;
-pub use executor::Executor;
-pub use result::Result;
-pub use sandbox::Sandbox;
-pub use settings::Settings;
-
-pub use runtime::alignment;
-pub use runtime::futures;
-pub use runtime::{
-    Alignment, Background, Color, Command, Font, Length, Point, Rectangle,
-    Size, Subscription, Vector,
-};
->>>>>>> 92a699b9
+use iced_dynamic;